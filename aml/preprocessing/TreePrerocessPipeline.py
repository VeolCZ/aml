--- conflicted
+++ resolved
@@ -112,9 +112,6 @@
                        block_norm="L2-Hys",
                        feature_vector=True)
 
-<<<<<<< HEAD
-        return torch.tensor(features)
-=======
         return torch.tensor(features)
 
     @staticmethod
@@ -126,5 +123,4 @@
             class_labels=[])["image"]
         trans_image = raw_img.permute(1, 2, 0).numpy()
         features = TreePrerocessPipeline.tree_image_transform(trans_image)
-        return features.reshape(1, -1)
->>>>>>> 32073758
+        return features.reshape(1, -1)