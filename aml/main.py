--- conflicted
+++ resolved
@@ -25,14 +25,10 @@
     "--help": (help_func, "Shows this help message"),
     "--make_labels": (make_labels, "Creates a labels.csv file in /data"),
     "--make_visualization": (make_visualization, "Create visualizations of /data"),
-<<<<<<< HEAD
-    "--help": (help_func, "Shows this help message"),
     "--test_vit": (train_vit, "tests vit"),
     "--optimize_hyperparams": (optimize_hyperparameters, "Optimize hyperparameters for ViT"),
-=======
     "--forest_regressor": (train_regressor_forest, "Run the random forest regressor training"),
     "--forest_classifier": (train_classifier_forest, "Run the random forest classifier training"),
->>>>>>> b9b0209d
 }
 
 
