import logging
import sys
<<<<<<< HEAD
from ViT.ViT_utils import eval_vit, optimize_hyperparameters, train_vit
from make_visualisations import make_visualization
from make_labels import make_labels
from random_forests.forest_train_util import eval_composite, train_classifier_forest, train_composite, train_regressor_forest, train_forests
=======
from api.api import serve
from make_labels import make_labels
from make_visualisations import make_visualization
from random_forests.forest_train_util import train_classifier_forest, train_composite_forest, train_regressor_forest
from ViT.ViT_utils import optimize_hyperparameters, train_vit
>>>>>>> 32073758


logging.basicConfig(
    level="INFO",
    # filename="/logs/logs.log",  # Enable for preserved logs
    format="%(asctime)s %(levelname)s %(module)s: %(message)s",
    datefmt="%Y-%m-%d %H:%M:%S",
)


def help_func() -> None:
    print("Available commands:")
    for arg, (_, desc) in command_map.items():
        print(f"  {arg}: {desc}")
    print("\nYou can combine multiple commands which will be executed in order, e.g.: --parse --goodbye")


command_map = {
    "--help": (help_func, "Shows this help message"),
    "--make_labels": (make_labels, "Creates a labels.csv file in /data"),
    "--make_visualization": (make_visualization, "Create visualizations of /data"),
    "--train_vit": (train_vit, "Train ViT and save the model to /data"),
    "--eval_vit": (eval_vit, "Eval ViT"),
    "--optimize_hyperparams": (optimize_hyperparameters, "Optimize hyperparameters for ViT"),
    "--forest_regressor": (train_regressor_forest, "Train random forest regressor"),
    "--forest_classifier": (train_classifier_forest, "Train random forest classifier"),
<<<<<<< HEAD
    "--forest_train": (train_composite, "Train random forests"),
    "--forest_eval": (eval_composite, "Eval random forests")
=======
    "--train_forest": (train_composite_forest, "TODO"),
    "--serve": (serve, "Serve the models through API"),
>>>>>>> 32073758
}


def main() -> None:
    if len(sys.argv) < 2 or all(arg not in command_map for arg in sys.argv[1:]):
        help_func()
    else:
        executed_commands = set()

        for arg in sys.argv[1:]:
            if arg in command_map and arg not in executed_commands:
                func, _ = command_map[arg]
                func()
                executed_commands.add(arg)
            elif arg not in command_map:
                print(f"Warning: Unknown command '{arg}'")


if __name__ == "__main__":
    main()<|MERGE_RESOLUTION|>--- conflicted
+++ resolved
@@ -1,17 +1,13 @@
 import logging
 import sys
-<<<<<<< HEAD
 from ViT.ViT_utils import eval_vit, optimize_hyperparameters, train_vit
 from make_visualisations import make_visualization
 from make_labels import make_labels
-from random_forests.forest_train_util import eval_composite, train_classifier_forest, train_composite, train_regressor_forest, train_forests
-=======
+from random_forests.forest_train_util import eval_composite, train_classifier_forest, train_composite, train_forests
 from api.api import serve
 from make_labels import make_labels
 from make_visualisations import make_visualization
-from random_forests.forest_train_util import train_classifier_forest, train_composite_forest, train_regressor_forest
 from ViT.ViT_utils import optimize_hyperparameters, train_vit
->>>>>>> 32073758
 
 
 logging.basicConfig(
@@ -36,15 +32,9 @@
     "--train_vit": (train_vit, "Train ViT and save the model to /data"),
     "--eval_vit": (eval_vit, "Eval ViT"),
     "--optimize_hyperparams": (optimize_hyperparameters, "Optimize hyperparameters for ViT"),
-    "--forest_regressor": (train_regressor_forest, "Train random forest regressor"),
-    "--forest_classifier": (train_classifier_forest, "Train random forest classifier"),
-<<<<<<< HEAD
     "--forest_train": (train_composite, "Train random forests"),
-    "--forest_eval": (eval_composite, "Eval random forests")
-=======
-    "--train_forest": (train_composite_forest, "TODO"),
+    "--forest_eval": (eval_composite, "Eval random forests"),
     "--serve": (serve, "Serve the models through API"),
->>>>>>> 32073758
 }
 
 
