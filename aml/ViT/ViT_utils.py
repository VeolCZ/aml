import os
import optuna
import logging
import torch
import numpy as np
import multiprocessing
from ViT.ViT import ViT
from torch.utils.data import DataLoader, Subset
from sklearn.model_selection import train_test_split
from ViT.ViTTrainer import ViTTrainer
from evaluator.Evaluator import Evaluator
from preprocessing.ViTImageDataset import ViTImageDataset
from tboard.summarywriter import write_summary
from tboard.plotting import plot_confusion_matrix

SEED = int(os.getenv("SEED", 123))
BATCH_SIZE = int(os.getenv("BATCH_SIZE", 32))
TEST_SIZE = float(os.getenv("TEST_SIZE", 0.1))
DEVICE = torch.device("cuda" if torch.cuda.is_available() else "cpu")


def train_vit() -> None:
    """
    Trains a Vision Transformer (ViT) model on an image dataset.

    Global variables:
        device (torch.device): The device (CPU or CUDA) on which to perform computations.
    """
    assert os.path.exists("/data/CUB_200_2011"), "Please ensure the dataset is properly extracted into /data"
    assert os.path.exists("/logs"), "Please ensure the /logs directory exists"
    assert os.path.exists("/weights"), "Please ensure the /weights directory exists"
    assert os.path.exists("/data/labels.csv"), "Please ensure the labels are generated (--make_labels)"

<<<<<<< HEAD
=======
    # Config
    SEED = int(os.getenv("SEED", 123))
    TEST_SIZE = 0.1
    torch.manual_seed(SEED)

>>>>>>> 4bfe0619
    # Datasets
    train_dataset = ViTImageDataset(type="train")

    all_labels = train_dataset.get_cls_labels()
    train_indices, _, _, _ = train_test_split(
        np.arange(len(train_dataset)),
        all_labels,
        test_size=TEST_SIZE,
        stratify=all_labels,
        random_state=SEED
    )

    train_dataset_subset = Subset(train_dataset, train_indices)

    # Train the model
    model = ViT()
    model.fit(train_dataset_subset)


def eval_vit() -> None:
<<<<<<< HEAD
    """
    Evaluates the ViT on several metrics including:
        Accuracy
        top 5 accuracy
        F1 score
        Multiroc
        Confusion matrix
    It prints these evaluations in the terminal.
    """
    model = ViT()
    model.load("/weights/ViT_2025-05-16-12-28.294240ValLoss_1.84.pth")
    model.to(device=DEVICE)

=======
    assert os.path.exists("/data/CUB_200_2011"), "Please ensure the dataset is properly extracted into /data"
    assert os.path.exists("/logs"), "Please ensure the /logs directory exists"
    assert os.path.exists("/weights"), "Please ensure the /weights directory exists"
    assert os.path.exists("/data/labels.csv"), "Please ensure the labels are generated (--make_labels)"
    assert os.path.exists("/weights/ViT_2025-05-16_ValLoss_1.84.pth"), "Please ensure that you have the latest weights"

    # Config
    SEED = int(os.getenv("SEED", 123))
    TEST_SIZE = 0.1
    torch.manual_seed(SEED)

    model = ViT()
    model.load("/weights/ViT_2025-05-16_ValLoss_1.84.pth")
>>>>>>> 4bfe0619
    eval_dataset = ViTImageDataset(type="eval")

    all_labels = eval_dataset.get_cls_labels()
    _, test_indices, _, _ = train_test_split(
        np.arange(len(eval_dataset)),
        all_labels,
        test_size=TEST_SIZE,
        stratify=all_labels,
        random_state=SEED
    )

    test_dataset = Subset(eval_dataset, test_indices)
    dataloader = DataLoader(
        test_dataset,
        batch_size=BATCH_SIZE,
        shuffle=True,
        num_workers=multiprocessing.cpu_count(),
        pin_memory=True
    )

    x_all_batches: list[torch.Tensor] = []
    y_all_batches: list[torch.Tensor] = []
    z_all_batches: list[torch.Tensor] = []

    for _, (imgs_batch, labels_batch) in enumerate(dataloader):
        x_all_batches.append(imgs_batch)
        y_all_batches.append(labels_batch["cls"])
        z_all_batches.append(labels_batch["bbox"])

    x = torch.cat(x_all_batches, dim=0)
    y = torch.cat(y_all_batches, dim=0)
    z = torch.cat(z_all_batches, dim=0).squeeze(1)

    eval_res = Evaluator.eval(model, x, y, z)
    confusion_matrix = eval_res.confusion_matrix
    image = plot_confusion_matrix(confusion_matrix.cpu().numpy())

    writer = write_summary(run_name="ViT")
    writer.add_scalar("ViT/Accuracy", eval_res.accuracy, 0)
    writer.add_scalar("ViT/F1", eval_res.f1_score, 0)
    writer.add_scalar("ViT/top_k", eval_res.top_3, 0)
    writer.add_scalar("ViT/top_k", eval_res.top_5, 0)
    writer.add_scalar("ViT/multiroc", eval_res.multiroc, 0)
    writer.add_image("ViT/Confusion Matrix", image, 0)
    writer.add_scalar("ViT/IOU", eval_res.iou, 0)
    # add training plot here
    writer.close()

    logger = logging.getLogger("Forest Eval")
    logger.info(eval_res)


def optimize_hyperparameters(trial_count: int = 30) -> dict[str, float]:
    """
    Optimizes hyperparameters for the ViT model using Optuna.

    This function performs a hyperparameter search to find the optimal
    parameters for the ViTTrainer. Results of the study can be found in /logs.

    Args:
        trial_count (int, optional): The number of optimization trials to run.
                                     Defaults to 30.

    Returns:
        dict[str, float | int]: A dictionary containing the best hyperparameters
                                found by Optuna.
    """

    assert os.path.exists("/data/CUB_200_2011"), "Please ensure the dataset is properly extracted into /data"
    assert os.path.exists("/logs"), "Please ensure the /logs directory exists"
    assert os.path.exists("/data/labels.csv"), "Please ensure the labels are generated (--make_labels)"

    def objective(trial: optuna.Trial) -> float:
        """
        Objective function for Optuna to minimize.

        Args:
            trial (optuna.Trial): An Optuna trial object used to suggest
                                  hyperparameters.

        Returns:
            float: The objective value to minimize (e.g., loss).
                   The ViTTrainer.train() method is expected to return this.
        """
        number_of_folds = trial.suggest_int("n_of_folds", 8, 20, step=2)
        learning_rate = trial.suggest_float("learning_rate", 1e-5, 1, log=True)
        annealing_rate = trial.suggest_float("annealing_rate", 1e-8, learning_rate, log=True)

        model = ViT()
        trainer = ViTTrainer(model, device=DEVICE, dataset=ViTImageDataset(type="train"),
                             learning_rate=learning_rate, n_splits=number_of_folds, epochs=20,
                             batch_size=BATCH_SIZE,
                             patience=3, annealing_rate=annealing_rate)
        return float(trainer.train())

    STUDY_NAME = "vit_hyperparams"
    STORAGE_URL = f"sqlite:////logs/{STUDY_NAME}.db"

    study = optuna.create_study(direction="minimize", load_if_exists=True, study_name=STUDY_NAME,
                                storage=STORAGE_URL,)
    study.optimize(objective, n_trials=trial_count,
                   show_progress_bar=True, gc_after_trial=True, n_jobs=1)

    logger = logging.getLogger("HyperparameterOptimizer")
    study_df = study.trials_dataframe()
    study_df.to_csv(f"/logs/{STUDY_NAME}.csv", index=False)
    logger.info(study.best_params)

    return study.best_params<|MERGE_RESOLUTION|>--- conflicted
+++ resolved
@@ -31,14 +31,11 @@
     assert os.path.exists("/weights"), "Please ensure the /weights directory exists"
     assert os.path.exists("/data/labels.csv"), "Please ensure the labels are generated (--make_labels)"
 
-<<<<<<< HEAD
-=======
     # Config
     SEED = int(os.getenv("SEED", 123))
     TEST_SIZE = 0.1
     torch.manual_seed(SEED)
 
->>>>>>> 4bfe0619
     # Datasets
     train_dataset = ViTImageDataset(type="train")
 
@@ -59,21 +56,6 @@
 
 
 def eval_vit() -> None:
-<<<<<<< HEAD
-    """
-    Evaluates the ViT on several metrics including:
-        Accuracy
-        top 5 accuracy
-        F1 score
-        Multiroc
-        Confusion matrix
-    It prints these evaluations in the terminal.
-    """
-    model = ViT()
-    model.load("/weights/ViT_2025-05-16-12-28.294240ValLoss_1.84.pth")
-    model.to(device=DEVICE)
-
-=======
     assert os.path.exists("/data/CUB_200_2011"), "Please ensure the dataset is properly extracted into /data"
     assert os.path.exists("/logs"), "Please ensure the /logs directory exists"
     assert os.path.exists("/weights"), "Please ensure the /weights directory exists"
@@ -87,7 +69,6 @@
 
     model = ViT()
     model.load("/weights/ViT_2025-05-16_ValLoss_1.84.pth")
->>>>>>> 4bfe0619
     eval_dataset = ViTImageDataset(type="eval")
 
     all_labels = eval_dataset.get_cls_labels()
