import torch
import os
from transformers import ViTForImageClassification
<<<<<<< HEAD
from sklearn.metrics import top_k_accuracy_score
=======
from interface.ModelInterface import ModelInterface
from datetime import datetime
from ViT.ViTTrainer import ViTTrainer
from preprocessing.ViTImageDataset import ViTImageDataset
>>>>>>> 4300844c


class ViT(torch.nn.Module, ModelInterface):
    def __init__(self, hidden_size: int = 1024, num_classes: int = 200, dp_rate: float = 0.1) -> None:
        """
        Initializes the ViT model with a pre-trained backbone and custom heads.

        Args:
            hidden_size (int, optional): The size of the hidden layers in the
                                         classification and bounding box heads.
                                         Defaults to 1024.
            num_classes (int, optional): The number of output classes for the
                                         classification head. Defaults to 200.
            dp_rate (float, optional): The dropout rate for the heads. Defaults to 0.1.
        """
        super(ViT, self).__init__()
        backbone_out_size = 768

        self.backbone = ViTForImageClassification.from_pretrained(
            "google/vit-base-patch16-224", cache_dir="/data/vit")
        self.backbone.classifier = torch.nn.Identity()

        for param in self.backbone.parameters():
            param.requires_grad = False

        self.cls_head = torch.nn.Sequential(
            torch.nn.Linear(backbone_out_size, hidden_size),
            torch.nn.Dropout(dp_rate),
            torch.nn.LeakyReLU(),
            torch.nn.Linear(hidden_size, hidden_size // 2),
            torch.nn.Dropout(dp_rate),
            torch.nn.LeakyReLU(),
            torch.nn.Linear(hidden_size // 2, hidden_size // 4),
            torch.nn.Dropout(dp_rate),
            torch.nn.LeakyReLU(),
            torch.nn.Linear(hidden_size // 4, num_classes),
        )

        self.bbox_head = torch.nn.Sequential(
            torch.nn.Linear(backbone_out_size, hidden_size),
            torch.nn.Dropout(dp_rate),
            torch.nn.LeakyReLU(),
            torch.nn.Linear(hidden_size, hidden_size // 2),
            torch.nn.Dropout(dp_rate),
            torch.nn.LeakyReLU(),
            torch.nn.Linear(hidden_size // 2, hidden_size // 4),
            torch.nn.Dropout(dp_rate),
            torch.nn.LeakyReLU(),
            torch.nn.Linear(hidden_size // 4, 4),
        )

        for layer in self.cls_head + self.bbox_head:
            if isinstance(layer, torch.nn.Linear):
                torch.nn.init.xavier_uniform_(layer.weight)
                torch.nn.init.zeros_(layer.bias)

    def forward(self, x: torch.Tensor) -> tuple[torch.Tensor, torch.Tensor]:
        """
        Performs the forward pass of the model.

        Args:
            x (torch.Tensor): The input image tensor. Expected shape is
                              (batch_size, num_channels, height, width).
                              The model is pre-trained on 224x224 images, so inputs
                              should ideally be of compatible size or handled by
                              preprocessing before being passed here.

        Returns:
            Tuple[torch.Tensor, torch.Tensor]: A tuple containing two tensors:
                - bbox_preds (torch.Tensor): The predicted bounding boxes from bbox_head.
                                             Shape: (batch_size, 4).
                - cls_preds (torch.Tensor): The predicted classification logits from cls_head.
                                            Shape: (batch_size, num_classes).
        """
        backbone = self.backbone(pixel_values=x).logits
        bbox = self.bbox_head(backbone)
        cls = self.cls_head(backbone)
        return bbox, cls

<<<<<<< HEAD
    def evaluate(self, predictions: tuple[torch.Tensor, torch.Tensor],
                 label: tuple[torch.Tensor, torch.Tensor]) -> float:
        """
        Evaluates the model using Intersection over union, top k accuracy.
        ARGS:
        Predictions(Tuple[torch.Tensor, torch.Tensor]): A tuple containing two tensors:
            - bbox_preds (torch.Tensor): The predicted bounding boxes from bbox_head.
                                         Shape: (batch_size, 4).
            - cls_preds (torch.Tensor): The predicted classification logits from cls_head.
                                        Shape: (batch_size, num_classes).
        label(Tuple[torch.Tensor, torch.Tensor]): A tuple containing two tensors:
            - bbox_label (torch.Tensor): The labeled bounding boxes.
                                         Shape: (batch_size, 4). This batch_size should be
                                         the same as batchsize of predictions.
            - cls_label (torch.Tensor): The labeled bounding boxes.
                                        Shape: (batch_size). This batch_size should be the
                                        same as batchsize of predictions.
        Returns
        metric_outcomes(tuple[floats]): tuple in order (multiple IoU, Top1 accuracy, top 5 accuracy, top 10 accuracy)
        """
        cls_label = [x for x in range(1, 201)]

        bbox_pred = predictions[0]
        class_pred = predictions[1]
        bbox_label = label[0]

        top1_accuracy = top_k_accuracy_score(label[1], class_pred, k=1, label=cls_label)
        top5_accuracy = top_k_accuracy_score(label[1], class_pred, k=5, label=cls_label)
        top10_accuracy = top_k_accuracy_score(label[1], class_pred, k=10, label=cls_label)

        iou_sum = 0
        for batchnum in range(bbox_pred.size[0]):
            iou_sum += self.compoute_iou(bbox_pred[batchnum], bbox_label[batchnum])

        multiple_iou = iou_sum / bbox_pred.size[0]

        return multiple_iou, top1_accuracy, top5_accuracy, top10_accuracy

    def compute_iou(self, box1: torch.Tensor, box2: torch.Tensor) -> float:
        """
        Computes the Intersection over Union (IoU) of two bounding boxes.
        Args:
            box1 (torch.Tensor): The first bounding box.
            box2 (torch.Tensor): The second bounding box.
        Returns:
            float: The IoU score.
        """
        x1 = torch.max(torch.tensor([box1[0], box2[0]]))
        y1 = torch.max(torch.tensor([box1[1], box2[1]]))
        x2 = torch.min(torch.tensor([box1[2], box2[2]]))
        y2 = torch.min(torch.tensor([box1[3], box2[3]]))

        inter_area = torch.max(torch.tensor(0), x2 - x1) * torch.max(torch.tensor(0), y2 - y1)
        box1_area = (box1[2] - box1[0]) * (box1[3] - box1[1])
        box2_area = (box2[2] - box2[0]) * (box2[3] - box2[1])
        union_area = box1_area + box2_area - inter_area
        return float((inter_area / union_area).item()) if union_area > 0 else 0
=======
    def fit(self, dataset: ViTImageDataset) -> None:
        device = torch.device("cuda" if torch.cuda.is_available() else "cpu")
        SEED = int(os.getenv("SEED", 123))
        torch.manual_seed(SEED)
        batch_size = 350
        model_path = f"/data/ViT_{datetime.utcnow()}"
        learning_rate = 0.0012278101209126883
        annealing_rate = 6.1313110341652e-07
        n_of_folds = 10
        epochs = 20
        patience = 4

        trainer = ViTTrainer(self, device, dataset,
                             epochs=epochs, batch_size=batch_size, patience=patience,
                             learning_rate=learning_rate, n_splits=n_of_folds, annealing_rate=annealing_rate)
        trainer.train(model_path=model_path, save=True)

    def predict(self, data: torch.Tensor) -> tuple[torch.Tensor, torch.Tensor]:
        device = torch.device("cuda" if torch.cuda.is_available() else "cpu")
        self.to(device=device)
        data.to(device=device)

        self.eval()
        bbox: torch.Tensor
        cls: torch.Tensor
        with torch.no_grad():
            bbox, cls = self(data)

        return bbox, cls

    def load(self, path: str) -> None:
        self.load_state_dict(torch.load(path, weights_only=True))
>>>>>>> 4300844c
<|MERGE_RESOLUTION|>--- conflicted
+++ resolved
@@ -1,14 +1,11 @@
 import torch
 import os
 from transformers import ViTForImageClassification
-<<<<<<< HEAD
 from sklearn.metrics import top_k_accuracy_score
-=======
 from interface.ModelInterface import ModelInterface
 from datetime import datetime
 from ViT.ViTTrainer import ViTTrainer
 from preprocessing.ViTImageDataset import ViTImageDataset
->>>>>>> 4300844c
 
 
 class ViT(torch.nn.Module, ModelInterface):
@@ -88,7 +85,39 @@
         cls = self.cls_head(backbone)
         return bbox, cls
 
-<<<<<<< HEAD
+    def fit(self, dataset: ViTImageDataset) -> None:
+        device = torch.device("cuda" if torch.cuda.is_available() else "cpu")
+        SEED = int(os.getenv("SEED", 123))
+        torch.manual_seed(SEED)
+        batch_size = 350
+        model_path = f"/data/ViT_{datetime.utcnow()}"
+        learning_rate = 0.0012278101209126883
+        annealing_rate = 6.1313110341652e-07
+        n_of_folds = 10
+        epochs = 20
+        patience = 4
+
+        trainer = ViTTrainer(self, device, dataset,
+                             epochs=epochs, batch_size=batch_size, patience=patience,
+                             learning_rate=learning_rate, n_splits=n_of_folds, annealing_rate=annealing_rate)
+        trainer.train(model_path=model_path, save=True)
+
+    def predict(self, data: torch.Tensor) -> tuple[torch.Tensor, torch.Tensor]:
+        device = torch.device("cuda" if torch.cuda.is_available() else "cpu")
+        self.to(device=device)
+        data.to(device=device)
+
+        self.eval()
+        bbox: torch.Tensor
+        cls: torch.Tensor
+        with torch.no_grad():
+            bbox, cls = self(data)
+
+        return bbox, cls
+
+    def load(self, path: str) -> None:
+        self.load_state_dict(torch.load(path, weights_only=True))
+
     def evaluate(self, predictions: tuple[torch.Tensor, torch.Tensor],
                  label: tuple[torch.Tensor, torch.Tensor]) -> float:
         """
@@ -145,38 +174,4 @@
         box1_area = (box1[2] - box1[0]) * (box1[3] - box1[1])
         box2_area = (box2[2] - box2[0]) * (box2[3] - box2[1])
         union_area = box1_area + box2_area - inter_area
-        return float((inter_area / union_area).item()) if union_area > 0 else 0
-=======
-    def fit(self, dataset: ViTImageDataset) -> None:
-        device = torch.device("cuda" if torch.cuda.is_available() else "cpu")
-        SEED = int(os.getenv("SEED", 123))
-        torch.manual_seed(SEED)
-        batch_size = 350
-        model_path = f"/data/ViT_{datetime.utcnow()}"
-        learning_rate = 0.0012278101209126883
-        annealing_rate = 6.1313110341652e-07
-        n_of_folds = 10
-        epochs = 20
-        patience = 4
-
-        trainer = ViTTrainer(self, device, dataset,
-                             epochs=epochs, batch_size=batch_size, patience=patience,
-                             learning_rate=learning_rate, n_splits=n_of_folds, annealing_rate=annealing_rate)
-        trainer.train(model_path=model_path, save=True)
-
-    def predict(self, data: torch.Tensor) -> tuple[torch.Tensor, torch.Tensor]:
-        device = torch.device("cuda" if torch.cuda.is_available() else "cpu")
-        self.to(device=device)
-        data.to(device=device)
-
-        self.eval()
-        bbox: torch.Tensor
-        cls: torch.Tensor
-        with torch.no_grad():
-            bbox, cls = self(data)
-
-        return bbox, cls
-
-    def load(self, path: str) -> None:
-        self.load_state_dict(torch.load(path, weights_only=True))
->>>>>>> 4300844c
+        return float((inter_area / union_area).item()) if union_area > 0 else 0