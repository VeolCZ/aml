--- conflicted
+++ resolved
@@ -96,14 +96,8 @@
         epochs = 20
         patience = 4
 
-<<<<<<< HEAD
         trainer = ViTTrainer(self, DEVICE, dataset,
                              epochs=epochs, batch_size=BATCH_SIZE, patience=patience,
-=======
-        self.to(device=device)
-        trainer = ViTTrainer(self, device, dataset,
-                             epochs=epochs, batch_size=batch_size, patience=patience,
->>>>>>> 4bfe0619
                              learning_rate=learning_rate, n_splits=n_of_folds, annealing_rate=annealing_rate)
         trainer.train(model_path=model_path, save=True)
 
